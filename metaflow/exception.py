import sys
import traceback
import types

# worker processes that exit with this exit code are not retried
METAFLOW_EXIT_DISALLOW_RETRY = 202

# worker processes that exit with this code should be retried (if retry counts left)
METAFLOW_EXIT_ALLOW_RETRY = 203


class MetaflowExceptionWrapper(Exception):
    def __init__(self, exc=None):
        if exc is not None:
            self.exception = str(exc)
            self.type = "%s.%s" % (exc.__class__.__module__, exc.__class__.__name__)
            if sys.exc_info()[0] is None:
                self.stacktrace = None
            else:
                self.stacktrace = traceback.format_exc()

    # Base Exception defines its own __reduce__ and __setstate__
    # which don't work nicely with derived exceptions. We override
    # the magic methods related to pickle to get desired behavior.
    def __reduce__(self):
        return MetaflowExceptionWrapper, (None,), self.__dict__

    def __getstate__(self):
        return self.__dict__

    def __setstate__(self, state):
        self.__dict__ = state

    def __repr__(self):
        return str(self)

    def __str__(self):
        if self.stacktrace:
            return self.stacktrace
        else:
            return "[no stacktrace]\n%s: %s" % (self.type, self.exception)


class MetaflowException(Exception):
    headline = "Flow failed"

    def __init__(self, msg="", lineno=None):
        self.message = msg
        self.line_no = lineno
        super(MetaflowException, self).__init__()

    def __str__(self):
        prefix = "line %d: " % self.line_no if self.line_no else ""
        return "%s%s" % (prefix, self.message)


class ParameterFieldFailed(MetaflowException):
    headline = "Parameter field failed"

    def __init__(self, name, field):
        exc = traceback.format_exc()
        msg = (
            "When evaluating the field *%s* for the Parameter *%s*, "
            "the following exception occurred:\n\n%s" % (field, name, exc)
        )
        super(ParameterFieldFailed, self).__init__(msg)


class ParameterFieldTypeMismatch(MetaflowException):
    headline = "Parameter field with a mismatching type"

    def __init__(self, msg):
        super(ParameterFieldTypeMismatch, self).__init__(msg)


class ExternalCommandFailed(MetaflowException):
    headline = "External command failed"

    def __init__(self, msg):
        super(ExternalCommandFailed, self).__init__(msg)


class MetaflowNotFound(MetaflowException):
    headline = "Object not found"


class MetaflowNamespaceMismatch(MetaflowException):
    headline = "Object not in the current namespace"

    def __init__(self, namespace):
        msg = "Object not in namespace '%s'" % namespace
        super(MetaflowNamespaceMismatch, self).__init__(msg)


class MetaflowInternalError(MetaflowException):
    headline = "Internal error"


class MetaflowUnknownUser(MetaflowException):
    headline = "Unknown user"

    def __init__(self):
        msg = (
            "Metaflow could not determine your user name based on "
            "environment variables ($USERNAME etc.)"
        )
        super(MetaflowUnknownUser, self).__init__(msg)


class InvalidDecoratorAttribute(MetaflowException):
    headline = "Unknown decorator attribute"

    def __init__(self, deconame, attr, defaults):
        msg = (
            "Decorator '{deco}' does not support the attribute '{attr}'. "
            "These attributes are supported: {defaults}.".format(
                deco=deconame, attr=attr, defaults=", ".join(defaults)
            )
        )
        super(InvalidDecoratorAttribute, self).__init__(msg)


class CommandException(MetaflowException):
    headline = "Invalid command"

<<<<<<< HEAD
class TaggingException(MetaflowException):
    headline = "Tagging operation failed"
=======
>>>>>>> 0a1330cb

class MetaflowDataMissing(MetaflowException):
    headline = "Data missing"


class UnhandledInMergeArtifactsException(MetaflowException):
    headline = "Unhandled artifacts in merge"

    def __init__(self, msg, unhandled):
        super(UnhandledInMergeArtifactsException, self).__init__(msg)
        self.artifact_names = unhandled


class MissingInMergeArtifactsException(MetaflowException):
    headline = "Missing artifacts in merge"

    def __init__(self, msg, unhandled):
        super(MissingInMergeArtifactsException, self).__init__(msg)
        self.artifact_names = unhandled


# Import any exceptions defined by a Metaflow extensions package
try:
    import metaflow_extensions.exceptions as extension_module
except ImportError as e:
    ver = sys.version_info[0] * 10 + sys.version_info[1]
    if ver >= 36:
        # e.name is set to the name of the package that fails to load
        # so don't error ONLY IF the error is importing this module (but do
        # error if there is a transitive import error)
        if not (
            isinstance(e, ModuleNotFoundError)
            and e.name in ["metaflow_extensions", "metaflow_extensions.exceptions"]
        ):
            print(
                "Cannot load metaflow_extensions exceptions -- "
                "if you want to ignore, uninstall metaflow_extensions package"
            )
            raise
else:
    # We load into globals whatever we have in extension_module
    # We specifically exclude any modules that may be included (like sys, os, etc)
    for n, o in extension_module.__dict__.items():
        if not n.startswith("__") and not isinstance(o, types.ModuleType):
            globals()[n] = o
finally:
    # Erase all temporary names to avoid leaking things
    for _n in ["ver", "n", "o", "e", "extension_module"]:
        try:
            del globals()[_n]
        except KeyError:
            pass
    del globals()["_n"]<|MERGE_RESOLUTION|>--- conflicted
+++ resolved
@@ -123,11 +123,10 @@
 class CommandException(MetaflowException):
     headline = "Invalid command"
 
-<<<<<<< HEAD
+
 class TaggingException(MetaflowException):
     headline = "Tagging operation failed"
-=======
->>>>>>> 0a1330cb
+
 
 class MetaflowDataMissing(MetaflowException):
     headline = "Data missing"
