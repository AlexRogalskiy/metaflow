--- conflicted
+++ resolved
@@ -235,30 +235,6 @@
                     ' specified and no valid & enabled queue found.'
                 )
         job = self.create_job(
-<<<<<<< HEAD
-                        flow_name=flow_name,
-                        run_id=run_id,
-                        step_name=step_name,
-                        task_id=task_id,
-                        step_cli=step_cli,
-                        attempt=attempt,
-                        code_package_sha=code_package_sha,
-                        code_package_url=code_package_url,
-                        code_package_ds=code_package_ds,
-                        image=image,
-                        queue=queue,
-                        iam_role=iam_role,
-                        execution_role=execution_role,
-                        cpu=cpu,
-                        gpu=gpu,
-                        memory=memory,
-                        run_time_limit=run_time_limit,
-                        shared_memory=shared_memory,
-                        max_swap=max_swap,
-                        swappiness=swappiness,
-                        env=env,
-                        attrs=attrs
-=======
                         step_name,
                         step_cli,
                         task_spec,
@@ -279,7 +255,6 @@
                         env=env,
                         attrs=attrs,
                         host_volumes=host_volumes
->>>>>>> 53eb56db
         )
         self.job = job.execute()
 
