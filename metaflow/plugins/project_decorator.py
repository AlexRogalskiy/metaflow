from metaflow.exception import MetaflowException
from metaflow.decorators import FlowDecorator
from metaflow import current
from metaflow.util import get_username

import os
import re

# be careful when changing these limits. Other systems that see
# these names may rely on these limits
VALID_NAME_RE = '[^a-z0-9_]'
VALID_NAME_LEN = 128

class ProjectDecorator(FlowDecorator):
    name = 'project'
    defaults = {'name': None}

    options = {
        'production': dict(
            is_flag=True,
            default=False,
            show_default=True,
            help="Use the @project's production branch. To "
                 "use a custom branch, use --branch."),
        'branch': dict(
            default=None,
            show_default=False,
            help="Use the given branch name under @project. "
                 "The default is the user name if --production is "
                 "not specified.")
    }

    def flow_init(self,
                  flow,
                  graph,
                  environment,
<<<<<<< HEAD
                  flow_datastore,
=======
                  datastore,
                  metadata,
>>>>>>> 2f15f437
                  logger,
                  echo,
                  options):
        self._option_values = options
        project_name = self.attributes.get('name')
        project_flow_name, branch_name = format_name(flow.name,
                                                     project_name,
                                                     options['production'],
                                                     options['branch'],
                                                     get_username())
        is_user_branch = options['branch'] is None and not options['production']
        echo("Project: *%s*, Branch: *%s*" % (project_name, branch_name),
             fg='magenta',
             highlight='green')
        current._update_env({'project_name': project_name,
                             'branch_name': branch_name,
                             'is_user_branch': is_user_branch,
                             'is_production': options['production'],
                             'project_flow_name': project_flow_name})
<<<<<<< HEAD
        flow_datastore.metadata.add_sticky_tags(sys_tags=[
=======
        metadata.add_sticky_tags(sys_tags=[
>>>>>>> 2f15f437
            'project:%s' % project_name,
            'project_branch:%s' % branch_name])

    def get_top_level_options(self):
        return list(self._option_values.items())

def format_name(flow_name,
                project_name,
                deploy_prod,
                given_branch,
                user_name):

    if not project_name:
        # an empty string is not a valid project name
        raise MetaflowException("@project needs a name. "
                                "Try @project(name='some_name')")
    elif re.search(VALID_NAME_RE, project_name):
        raise MetaflowException("The @project name must contain only "
                                "lowercase alphanumeric characters "
                                "and underscores.")
    elif len(project_name) > VALID_NAME_LEN:
        raise MetaflowException("The @project name must be shorter than "
                                "%d characters." % VALID_NAME_LEN)

    if given_branch:
        if re.search(VALID_NAME_RE, given_branch):
            raise MetaflowException("The branch name must contain only "
                                    "lowercase alphanumeric characters "
                                    "and underscores.")
        elif len(given_branch) > VALID_NAME_LEN:
            raise MetaflowException("Branch name is too long. "
                                    "The maximum is %d characters."\
                                    % VALID_NAME_LEN)
        if deploy_prod:
            branch = 'prod.%s' % given_branch
        else:
            branch = 'test.%s' % given_branch
    elif deploy_prod:
        branch = 'prod'
    else:
        # For AWS Step Functions, we set the branch to the value of
        # environment variable `METAFLOW_OWNER`, since AWS Step Functions
        # has no notion of user name.
        branch = 'user.%s' % os.environ.get('METAFLOW_OWNER', user_name)

    return '.'.join((project_name, branch, flow_name)), branch<|MERGE_RESOLUTION|>--- conflicted
+++ resolved
@@ -34,12 +34,8 @@
                   flow,
                   graph,
                   environment,
-<<<<<<< HEAD
                   flow_datastore,
-=======
-                  datastore,
                   metadata,
->>>>>>> 2f15f437
                   logger,
                   echo,
                   options):
@@ -59,11 +55,7 @@
                              'is_user_branch': is_user_branch,
                              'is_production': options['production'],
                              'project_flow_name': project_flow_name})
-<<<<<<< HEAD
-        flow_datastore.metadata.add_sticky_tags(sys_tags=[
-=======
         metadata.add_sticky_tags(sys_tags=[
->>>>>>> 2f15f437
             'project:%s' % project_name,
             'project_branch:%s' % branch_name])
 
