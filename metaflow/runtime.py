"""
Local backend

Execute the flow with a native runtime
using local / remote processes
"""
from __future__ import print_function
import json
import os
import sys
import fcntl
import time
import select
import subprocess
from datetime import datetime
from io import BytesIO
from functools import partial

from . import get_namespace
from .metaflow_config import MAX_ATTEMPTS
from .exception import (
    MetaflowException,
    MetaflowInternalError,
    METAFLOW_EXIT_DISALLOW_RETRY,
)
from . import procpoll
from .datastore import TaskDataStoreSet
from .datastore.exceptions import DataException
from .metadata import MetaDatum
from .debug import debug
from .decorators import flow_decorators
from .mflog import mflog, RUNTIME_LOG_SOURCE
from .util import to_unicode, compress_list, unicode_type
from .unbounded_foreach import (
    CONTROL_TASK_TAG,
    UBF_CONTROL,
    UBF_TASK,
)

MAX_WORKERS = 16
MAX_NUM_SPLITS = 100
MAX_LOG_SIZE = 1024 * 1024
PROGRESS_INTERVAL = 1000  # ms
# The following is a list of the (data) artifacts used by the runtime while
# executing a flow. These are prefetched during the resume operation by
# leveraging the TaskDataStoreSet.
PREFETCH_DATA_ARTIFACTS = ["_foreach_stack", "_task_ok", "_transition"]

# Runtime must use logsource=RUNTIME_LOG_SOURCE for all loglines that it
# formats according to mflog. See a comment in mflog.__init__
mflog_msg = partial(mflog.decorate, RUNTIME_LOG_SOURCE)

# TODO option: output dot graph periodically about execution


class NativeRuntime(object):
    def __init__(
        self,
        flow,
        graph,
        flow_datastore,
        metadata,
        environment,
        package,
        logger,
        entrypoint,
        event_logger,
        monitor,
        run_id=None,
        clone_run_id=None,
        clone_steps=None,
        max_workers=MAX_WORKERS,
        max_num_splits=MAX_NUM_SPLITS,
        max_log_size=MAX_LOG_SIZE,
    ):

        if run_id is None:
            self._run_id = metadata.new_run_id()
        else:
            self._run_id = run_id
            metadata.register_run_id(run_id)

        self._flow = flow
        self._graph = graph
        self._flow_datastore = flow_datastore
        self._metadata = metadata
        self._environment = environment
        self._logger = logger
        self._max_workers = max_workers
        self._num_active_workers = 0
        self._max_num_splits = max_num_splits
        self._max_log_size = max_log_size
        self._params_task = None
        self._entrypoint = entrypoint
        self.event_logger = event_logger
        self._monitor = monitor

        self._clone_run_id = clone_run_id
        self._clone_steps = {} if clone_steps is None else clone_steps

        self._origin_ds_set = None
        if clone_run_id:
            # resume logic
            # 0. If clone_run_id is specified, attempt to clone all the
            # successful tasks from the flow with `clone_run_id`. And run the
            # unsuccessful or not-run steps in the regular fashion.
            # 1. With _find_origin_task, for every task in the current run, we
            # find the equivalent task in `clone_run_id` using
            # pathspec_index=run/step:[index] and verify if this task can be
            # cloned.
            # 2. If yes, we fire off a clone-only task which copies the
            # metadata from the `clone_origin` to pathspec=run/step/task to
            # mimmick that the resumed run looks like an actual run.
            # 3. All steps that couldn't be cloned (either unsuccessful or not
            # run) are run as regular tasks.
            # Lastly, to improve the performance of the cloning process, we
            # leverage the TaskDataStoreSet abstraction to prefetch the
            # entire DAG of `clone_run_id` and relevant data artifacts
            # (see PREFETCH_DATA_ARTIFACTS) so that the entire runtime can
            # access the relevant data from cache (instead of going to the datastore
            # after the first prefetch).
            logger(
                "Gathering required information to resume run (this may take a bit of time)..."
            )
            self._origin_ds_set = TaskDataStoreSet(
                flow_datastore,
                clone_run_id,
                prefetch_data_artifacts=PREFETCH_DATA_ARTIFACTS,
            )
        self._run_queue = []
        self._poll = procpoll.make_poll()
        self._workers = {}  # fd -> subprocess mapping
        self._finished = {}
        self._is_cloned = {}
        # NOTE: In case of unbounded foreach, we need the following to schedule
        # the (sibling) mapper tasks  of the control task (in case of resume);
        # and ensure that the join tasks runs only if all dependent tasks have
        # finished.
        self._control_num_splits = {}  # control_task -> num_splits mapping

        for step in flow:
            for deco in step.decorators:
                deco.runtime_init(flow, graph, package, self._run_id)

    def _new_task(self, step, input_paths=None, **kwargs):

        if input_paths is None:
            may_clone = True
        else:
            may_clone = all(self._is_cloned[path] for path in input_paths)

        if step in self._clone_steps:
            may_clone = False

        if step == "_parameters":
            decos = []
        else:
            decos = getattr(self._flow, step).decorators

        return Task(
            self._flow_datastore,
            self._flow,
            step,
            self._run_id,
            self._metadata,
            self._environment,
            self._entrypoint,
            self.event_logger,
            self._monitor,
            input_paths=input_paths,
            may_clone=may_clone,
            clone_run_id=self._clone_run_id,
            origin_ds_set=self._origin_ds_set,
            decos=decos,
            logger=self._logger,
            **kwargs
        )

    @property
    def run_id(self):
        return self._run_id

    def persist_constants(self, task_id=None):
        task = self._new_task("_parameters", task_id=task_id)
        if not task.is_cloned:
            task.persist(self._flow)
        self._params_task = task.path
        self._is_cloned[task.path] = task.is_cloned

    def execute(self):

        self._logger("Workflow starting (run-id %s):" % self._run_id, system_msg=True)

        self._metadata.start_run_heartbeat(self._flow.name, self._run_id)

        if self._params_task:
            self._queue_push("start", {"input_paths": [self._params_task]})
        else:
            self._queue_push("start", {})

        progress_tstamp = time.time()
        try:
            # main scheduling loop
            exception = None
            while self._run_queue or self._num_active_workers > 0:

                # 1. are any of the current workers finished?
                finished_tasks = list(self._poll_workers())
                # 2. push new tasks triggered by the finished tasks to the queue
                self._queue_tasks(finished_tasks)
                # 3. if there are available worker slots, pop and start tasks
                #    from the queue.
                self._launch_workers()

                if time.time() - progress_tstamp > PROGRESS_INTERVAL:
                    progress_tstamp = time.time()
                    msg = "%d tasks are running: %s." % (
                        self._num_active_workers,
                        "e.g. ...",
                    )  # TODO
                    self._logger(msg, system_msg=True)
                    msg = "%d tasks are waiting in the queue." % len(self._run_queue)
                    self._logger(msg, system_msg=True)
                    msg = "%d steps are pending: %s." % (0, "e.g. ...")  # TODO
                    self._logger(msg, system_msg=True)

        except KeyboardInterrupt as ex:
            self._logger("Workflow interrupted.", system_msg=True, bad=True)
            self._killall()
            exception = ex
            raise
        except Exception as ex:
            self._logger("Workflow failed.", system_msg=True, bad=True)
            self._killall()
            exception = ex
            raise
        finally:
            # on finish clean tasks
            for step in self._flow:
                for deco in step.decorators:
                    deco.runtime_finished(exception)

            self._metadata.stop_heartbeat()

        # assert that end was executed and it was successful
        if ("end", ()) in self._finished:
            self._logger("Done!", system_msg=True)
        else:
            raise MetaflowInternalError(
                "The *end* step was not successful " "by the end of flow."
            )

    def _killall(self):
        # If we are here, all children have received a signal and are shutting down.
        # We want to give them an opportunity to do so and then kill
        live_workers = set(self._workers.values())
        now = int(time.time())
        self._logger(
            "Terminating %d active tasks..." % len(live_workers),
            system_msg=True,
            bad=True,
        )
        while live_workers and int(time.time()) - now < 5:
            # While not all workers are dead and we have waited less than 5 seconds
            live_workers = [worker for worker in live_workers if not worker.clean()]
        if live_workers:
            self._logger(
                "Killing %d remaining tasks after having waited for %d seconds -- "
                "some tasks may not exit cleanly"
                % (len(live_workers), int(time.time()) - now),
                system_msg=True,
                bad=True,
            )
            for worker in live_workers:
                worker.kill()
        self._logger("Flushing logs...", system_msg=True, bad=True)
        # give killed workers a chance to flush their logs to datastore
        for _ in range(3):
            list(self._poll_workers())

    # Store the parameters needed for task creation, so that pushing on items
    # onto the run_queue is an inexpensive operation.
    def _queue_push(self, step, task_kwargs):
        self._run_queue.insert(0, (step, task_kwargs))

    def _queue_pop(self):
        return self._run_queue.pop() if self._run_queue else None

    def _queue_task_join(self, task, next_steps):
        # if the next step is a join, we need to check that
        # all input tasks for the join have finished before queuing it.

        # CHECK: this condition should be enforced by the linter but
        # let's assert that the assumption holds
        if len(next_steps) > 1:
            msg = (
                "Step *{step}* transitions to a join and another "
                "step. The join must be the only transition."
            )
            raise MetaflowInternalError(task, msg.format(step=task.step))
        else:
            next_step = next_steps[0]

        unbounded_foreach = not task.results.is_none("_unbounded_foreach")

        if unbounded_foreach:
            # Before we queue the join, do some post-processing of runtime state
            # (_finished, _is_cloned) for the (sibling) mapper tasks.
            # Update state of (sibling) mapper tasks for control task.
            if task.ubf_context == UBF_CONTROL:
                mapper_tasks = task.results.get("_control_mapper_tasks")
                if not mapper_tasks:
                    msg = (
                        "Step *{step}* has a control task which didn't "
                        "specify the artifact *_control_mapper_tasks* for "
                        "the subsequent *{join}* step."
                    )
                    raise MetaflowInternalError(
                        msg.format(step=task.step, join=next_steps[0])
                    )
                elif not (
                    isinstance(mapper_tasks, list)
                    and isinstance(mapper_tasks[0], unicode_type)
                ):
                    msg = (
                        "Step *{step}* has a control task which didn't "
                        "specify the artifact *_control_mapper_tasks* as a "
                        "list of strings but instead specified it as {typ} "
                        "with elements of {elem_typ}."
                    )
                    raise MetaflowInternalError(
                        msg.format(
                            step=task.step,
                            typ=type(mapper_tasks),
                            elem_type=type(mapper_tasks[0]),
                        )
                    )
                num_splits = len(mapper_tasks)
                self._control_num_splits[task.path] = num_splits
                if task.is_cloned:
                    # Add mapper tasks to be cloned.
                    for i in range(num_splits):
                        # NOTE: For improved robustness, introduce
                        # `clone_options` as an enum so that we can force that
                        # clone must occur for this task.
                        self._queue_push(
                            task.step,
                            {
                                "input_paths": task.input_paths,
                                "split_index": str(i),
                                "ubf_context": UBF_TASK,
                            },
                        )
                else:
                    # Update _finished since these tasks were successfully
                    # run elsewhere so that join will be unblocked.
                    step_name, foreach_stack = task.finished_id
                    top = foreach_stack[-1]
                    bottom = list(foreach_stack[:-1])
                    for i in range(num_splits):
                        s = tuple(bottom + [top._replace(index=i)])
                        self._finished[(task.step, s)] = mapper_tasks[i]
                        self._is_cloned[mapper_tasks[i]] = False

            # Find and check status of control task and retrieve its pathspec
            # for retrieving unbounded foreach cardinality.
            step_name, foreach_stack = task.finished_id
            top = foreach_stack[-1]
            bottom = list(foreach_stack[:-1])
            s = tuple(bottom + [top._replace(index=None)])

            # UBF control can also be the first task of the list. Then
            # it will have index=0 instead of index=None.
            if task.results.get("_control_task_is_mapper_zero", False):
                s = tuple(bottom + [top._replace(index=0)])
            control_path = self._finished.get((task.step, s))
            if control_path:
                # Control task was successful.
                # Additionally check the state of (sibling) mapper tasks as well
                # (for the sake of resume) before queueing join task.
                num_splits = self._control_num_splits[control_path]
                required_tasks = []
                for i in range(num_splits):
                    s = tuple(bottom + [top._replace(index=i)])
                    required_tasks.append(self._finished.get((task.step, s)))

                if all(required_tasks):
                    # all tasks to be joined are ready. Schedule the next join step.
                    self._queue_push(
                        next_step,
                        {"input_paths": required_tasks, "join_type": "foreach"},
                    )
        else:
            # matching_split is the split-parent of the finished task
            matching_split = self._graph[self._graph[next_step].split_parents[-1]]
            step_name, foreach_stack = task.finished_id

            if matching_split.type == "foreach":
                # next step is a foreach join

                def siblings(foreach_stack):
                    top = foreach_stack[-1]
                    bottom = list(foreach_stack[:-1])
                    for index in range(top.num_splits):
                        yield tuple(bottom + [top._replace(index=index)])

                # required tasks are all split-siblings of the finished task
                required_tasks = [
                    self._finished.get((task.step, s)) for s in siblings(foreach_stack)
                ]
                join_type = "foreach"
            else:
                # next step is a split-and
                # required tasks are all branches joined by the next step
                required_tasks = [
                    self._finished.get((step, foreach_stack))
                    for step in self._graph[next_step].in_funcs
                ]
                join_type = "linear"

            if all(required_tasks):
                # all tasks to be joined are ready. Schedule the next join step.
                self._queue_push(
                    next_step, {"input_paths": required_tasks, "join_type": join_type}
                )

    def _queue_task_foreach(self, task, next_steps):

        # CHECK: this condition should be enforced by the linter but
        # let's assert that the assumption holds
        if len(next_steps) > 1:
            msg = (
                "Step *{step}* makes a foreach split but it defines "
                "multiple transitions. Specify only one transition "
                "for foreach."
            )
            raise MetaflowInternalError(msg.format(step=task.step))
        else:
            next_step = next_steps[0]

        unbounded_foreach = not task.results.is_none("_unbounded_foreach")
        if unbounded_foreach:
            # Need to push control process related task.
            ubf_iter_name = task.results.get("_foreach_var")
            ubf_iter = task.results.get(ubf_iter_name)
            self._queue_push(
                next_step,
                {
                    "input_paths": [task.path],
                    "ubf_context": UBF_CONTROL,
                    "ubf_iter": ubf_iter,
                },
            )
        else:
            num_splits = task.results["_foreach_num_splits"]
            if num_splits > self._max_num_splits:
                msg = (
                    "Foreach in step *{step}* yielded {num} child steps "
                    "which is more than the current maximum of {max} "
                    "children. You can raise the maximum with the "
                    "--max-num-splits option. "
                )
                raise TaskFailed(
                    task,
                    msg.format(
                        step=task.step, num=num_splits, max=self._max_num_splits
                    ),
                )

            # schedule all splits
            for i in range(num_splits):
                self._queue_push(
                    next_step, {"split_index": str(i), "input_paths": [task.path]}
                )

    def _queue_tasks(self, finished_tasks):
        # finished tasks include only successful tasks
        for task in finished_tasks:
            self._finished[task.finished_id] = task.path
            self._is_cloned[task.path] = task.is_cloned

            # CHECK: ensure that runtime transitions match with
            # statically inferred transitions. Make an exception for control
            # tasks, where we just rely on static analysis since we don't
            # execute user code.
            trans = task.results.get("_transition")
            if trans:
                next_steps = trans[0]
                foreach = trans[1]
            else:
                next_steps = []
                foreach = None
            expected = self._graph[task.step].out_funcs
            if next_steps != expected:
                msg = (
                    "Based on static analysis of the code, step *{step}* "
                    "was expected to transition to step(s) *{expected}*. "
                    "However, when the code was executed, self.next() was "
                    "called with *{actual}*. Make sure there is only one "
                    "unconditional self.next() call in the end of your "
                    "step. "
                )
                raise MetaflowInternalError(
                    msg.format(
                        step=task.step,
                        expected=", ".join(expected),
                        actual=", ".join(next_steps),
                    )
                )

            # Different transition types require different treatment
            if any(self._graph[f].type == "join" for f in next_steps):
                # Next step is a join
                self._queue_task_join(task, next_steps)
            elif foreach:
                # Next step is a foreach child
                self._queue_task_foreach(task, next_steps)
            else:
                # Next steps are normal linear steps
                for step in next_steps:
                    self._queue_push(step, {"input_paths": [task.path]})

    def _poll_workers(self):
        if self._workers:
            for event in self._poll.poll(PROGRESS_INTERVAL):
                worker = self._workers.get(event.fd)
                if worker:
                    if event.can_read:
                        worker.read_logline(event.fd)
                    if event.is_terminated:
                        returncode = worker.terminate()

                        for fd in worker.fds():
                            self._poll.remove(fd)
                            del self._workers[fd]
                        self._num_active_workers -= 1

                        task = worker.task
                        if returncode:
                            # worker did not finish successfully
                            if (
                                worker.cleaned
                                or returncode == METAFLOW_EXIT_DISALLOW_RETRY
                            ):
                                self._logger(
                                    "This failed task will not be " "retried.",
                                    system_msg=True,
                                )
                            else:
                                if (
                                    task.retries
                                    < task.user_code_retries + task.error_retries
                                ):
                                    self._retry_worker(worker)
                                else:
                                    raise TaskFailed(task)
                        else:
                            # worker finished successfully
                            yield task

    def _launch_workers(self):
        while self._run_queue and self._num_active_workers < self._max_workers:
            step, task_kwargs = self._queue_pop()
            # Initialize the task (which can be expensive using remote datastores)
            # before launching the worker so that cost is amortized over time, instead
            # of doing it during _queue_push.
            task = self._new_task(step, **task_kwargs)
            self._launch_worker(task)

    def _retry_worker(self, worker):
        worker.task.retries += 1
        if worker.task.retries >= MAX_ATTEMPTS:
            # any results with an attempt ID >= MAX_ATTEMPTS will be ignored
            # by datastore, so running a task with such a retry_could would
            # be pointless and dangerous
            raise MetaflowInternalError(
                "Too many task attempts (%d)! "
                "MAX_ATTEMPTS exceeded." % worker.task.retries
            )

        worker.task.new_attempt()
        self._launch_worker(worker.task)

    def _launch_worker(self, task):
        worker = Worker(task, self._max_log_size)
        for fd in worker.fds():
            self._workers[fd] = worker
            self._poll.add(fd)
        self._num_active_workers += 1


class Task(object):
    clone_pathspec_mapping = {}

    def __init__(
        self,
        flow_datastore,
        flow,
        step,
        run_id,
        metadata,
        environment,
        entrypoint,
        event_logger,
        monitor,
        input_paths=None,
        split_index=None,
        ubf_context=None,
        ubf_iter=None,
        clone_run_id=None,
        origin_ds_set=None,
        may_clone=False,
        join_type=None,
        logger=None,
        task_id=None,
        decos=[],
    ):
        if ubf_context == UBF_CONTROL:
            [input_path] = input_paths
            run, input_step, input_task = input_path.split("/")
            # We associate the control task-id to be 1:1 with the split node
            # where the unbounded-foreach was defined.
            # We prefer encoding the corresponding split into the task_id of
            # the control node; so it has access to this information quite
            # easily. There is anyway a corresponding int id stored in the
            # metadata backend - so this should be fine.
            task_id = "control-%s-%s-%s" % (run, input_step, input_task)
        # Register only regular Metaflow (non control) tasks.
        if task_id is None:
            task_id = str(metadata.new_task_id(run_id, step))
        else:
            # task_id is preset only by persist_constants() or control tasks.
            if ubf_context == UBF_CONTROL:
                tags = [CONTROL_TASK_TAG]
                metadata.register_task_id(
                    run_id,
                    step,
                    task_id,
                    0,
                    sys_tags=tags,
                )
            else:
                metadata.register_task_id(run_id, step, task_id, 0)

        self.step = step
        self.flow_name = flow.name
        self.run_id = run_id
        self.task_id = task_id
        self.input_paths = input_paths
        self.split_index = split_index
        self.ubf_context = ubf_context
        self.ubf_iter = ubf_iter
        self.decos = decos
        self.entrypoint = entrypoint
        self.environment = environment
        self.environment_type = self.environment.TYPE
        self.clone_run_id = clone_run_id
        self.clone_origin = None
        self.origin_ds_set = origin_ds_set
        self.metadata = metadata
        self.event_logger = event_logger
        self.monitor = monitor

        self._logger = logger
        self._path = "%s/%s/%s" % (self.run_id, self.step, self.task_id)

        self.retries = 0
        self.user_code_retries = 0
        self.error_retries = 0

        self.tags = metadata.sticky_tags
        self.event_logger_type = self.event_logger.logger_type
        self.monitor_type = monitor.monitor_type

        self.metadata_type = metadata.TYPE
        self.datastore_type = flow_datastore.TYPE
        self._flow_datastore = flow_datastore
        self.datastore_sysroot = flow_datastore.datastore_root
        self._results_ds = None

        if clone_run_id and may_clone:
            self._is_cloned = self._attempt_clone(clone_run_id, join_type)
        else:
            self._is_cloned = False

        # Open the output datastore only if the task is not being cloned.
        if not self._is_cloned:
            self.new_attempt()

            for deco in decos:
                deco.runtime_task_created(
                    self._ds,
                    task_id,
                    split_index,
                    input_paths,
                    self._is_cloned,
                    ubf_context,
                )

                # determine the number of retries of this task
                user_code_retries, error_retries = deco.step_task_retry_count()
                if user_code_retries is None and error_retries is None:
                    # This signals the runtime that the task doesn't want any
                    # retries indifferent to other decorator opinions.
                    # NOTE: This is needed since we don't statically disallow
                    # specifying `@retry` in combination with decorators which
                    # implement `unbounded_foreach` semantics. This allows for
                    # ergonomic user invocation of `--with retry`; instead
                    # choosing to specially handle this way in the runtime.
                    self.user_code_retries = None
                    self.error_retries = None
                if (
                    self.user_code_retries is not None
                    and self.error_retries is not None
                ):
                    self.user_code_retries = max(
                        self.user_code_retries, user_code_retries
                    )
                    self.error_retries = max(self.error_retries, error_retries)
            if self.user_code_retries is None and self.error_retries is None:
                self.user_code_retries = 0
                self.error_retries = 0

    def new_attempt(self):
        self._ds = self._flow_datastore.get_task_datastore(
            self.run_id, self.step, self.task_id, attempt=self.retries, mode="w"
        )
        self._ds.init_task()

    def log(self, msg, system_msg=False, pid=None, timestamp=True):
        if pid:
            prefix = "[%s (pid %s)] " % (self._path, pid)
        else:
            prefix = "[%s] " % self._path

        self._logger(msg, head=prefix, system_msg=system_msg, timestamp=timestamp)
        sys.stdout.flush()

    def _find_origin_task(self, clone_run_id, join_type):
        if self.step == "_parameters":
            pathspec = "%s/_parameters[]" % clone_run_id
            origin = self.origin_ds_set.get_with_pathspec_index(pathspec)

            if origin is None:
                # This is just for usability: We could rerun the whole flow
                # if an unknown clone_run_id is provided but probably this is
                # not what the user intended, so raise a warning
                raise MetaflowException(
                    "Resume could not find run id *%s*" % clone_run_id
                )
            else:
                return origin
        else:
            # all inputs must have the same foreach stack, so we can safely
            # pick the first one
            parent_pathspec = self.input_paths[0]
            origin_parent_pathspec = self.clone_pathspec_mapping[parent_pathspec]
            parent = self.origin_ds_set.get_with_pathspec(origin_parent_pathspec)
            # Parent should be non-None since only clone the child if the parent
            # was successfully cloned.
            foreach_stack = parent["_foreach_stack"]
            if join_type == "foreach":
                # foreach-join pops the topmost index
                index = ",".join(str(s.index) for s in foreach_stack[:-1])
            elif self.split_index or self.ubf_context == UBF_CONTROL:
                # foreach-split pushes a new index
                index = ",".join(
                    [str(s.index) for s in foreach_stack] + [str(self.split_index)]
                )
            else:
                # all other transitions keep the parent's foreach stack intact
                index = ",".join(str(s.index) for s in foreach_stack)
            pathspec = "%s/%s[%s]" % (clone_run_id, self.step, index)
            return self.origin_ds_set.get_with_pathspec_index(pathspec)

    def _attempt_clone(self, clone_run_id, join_type):
        origin = self._find_origin_task(clone_run_id, join_type)

        if origin and origin["_task_ok"]:
            # Store the mapping from current_pathspec -> origin_pathspec which
            # will be useful for looking up origin_ds_set in find_origin_task.
            self.clone_pathspec_mapping[self._path] = origin.pathspec
            if self.step == "_parameters":
                # Clone in place without relying on run_queue.
                self.new_attempt()
                self._ds.clone(origin)
                self._ds.done()
            else:
                self.log(
                    "Cloning results of a previously run task %s" % origin.pathspec,
                    system_msg=True,
                )
                # Store the origin pathspec in clone_origin so this can be run
                # as a task by the runtime.
                self.clone_origin = origin.pathspec
                # Save a call to creating the results_ds since its same as origin.
                self._results_ds = origin
            return True
        else:
            return False

    @property
    def path(self):
        return self._path

    @property
    def results(self):
        if self._results_ds:
            return self._results_ds
        else:
            self._results_ds = self._flow_datastore.get_task_datastore(
                self.run_id, self.step, self.task_id
            )
            return self._results_ds

    @property
    def finished_id(self):
        # note: id is not available before the task has finished
        return (self.step, tuple(self.results["_foreach_stack"]))

    @property
    def is_cloned(self):
        return self._is_cloned

    def persist(self, flow):
        # this is used to persist parameters before the start step
        flow._task_ok = flow._success = True
        flow._foreach_stack = []
        self._ds.persist(flow)
        self._ds.done()

    def save_logs(self, logtype_to_logs):
        self._ds.save_logs(RUNTIME_LOG_SOURCE, logtype_to_logs)

    def save_metadata(self, name, metadata):
        self._ds.save_metadata({name: metadata})

    def __str__(self):
        return " ".join(self._args)


class TaskFailed(MetaflowException):
    headline = "Step failure"

    def __init__(self, task, msg=""):
        body = "Step *%s* (task-id %s) failed" % (task.step, task.task_id)
        if msg:
            body = "%s: %s" % (body, msg)
        else:
            body += "."

        super(TaskFailed, self).__init__(body)


class TruncatedBuffer(object):
    def __init__(self, name, maxsize):
        self.name = name
        self._maxsize = maxsize
        self._buffer = BytesIO()
        self._size = 0
        self._eof = False

    def write(self, bytedata, system_msg=False):
        if system_msg:
            self._buffer.write(bytedata)
        elif not self._eof:
            if self._size + len(bytedata) < self._maxsize:
                self._buffer.write(bytedata)
                self._size += len(bytedata)
            else:
                msg = b"[TRUNCATED - MAXIMUM LOG FILE SIZE REACHED]\n"
                self._buffer.write(mflog_msg(msg))
                self._eof = True

    def get_bytes(self):
        return self._buffer.getvalue()

    def get_buffer(self):
        self._buffer.seek(0)
        return self._buffer


class CLIArgs(object):
    """
    Container to allow decorators modify the command line parameters
    for step execution in StepDecorator.runtime_step_cli().
    """

    def __init__(self, task):
        self.task = task
        self.entrypoint = list(task.entrypoint)
        self.top_level_options = {
            "quiet": True,
            "coverage": "coverage" in sys.modules,
            "metadata": self.task.metadata_type,
            "environment": self.task.environment_type,
            "datastore": self.task.datastore_type,
            "event-logger": self.task.event_logger_type,
            "monitor": self.task.monitor_type,
            "datastore-root": self.task.datastore_sysroot,
            "with": [
                deco.make_decorator_spec()
                for deco in self.task.decos
                if not deco.statically_defined
            ],
        }

        # FlowDecorators can define their own top-level options. They are
        # responsible for adding their own top-level options and values through
        # the get_top_level_options() hook.
        for deco in flow_decorators():
            self.top_level_options.update(deco.get_top_level_options())

        self.commands = ["step"]
        self.command_args = [self.task.step]
        self.command_options = {
            "run-id": task.run_id,
            "task-id": task.task_id,
            "input-paths": compress_list(task.input_paths),
            "split-index": task.split_index,
            "retry-count": task.retries,
            "max-user-code-retries": task.user_code_retries,
            "tag": task.tags,
            "namespace": get_namespace() or "",
            "ubf-context": task.ubf_context,
        }
        self.env = {}

    def get_args(self):

        # TODO: Make one with dict_to_cli_options; see cli_args.py for more detail
        def _options(mapping):
            for k, v in mapping.items():
<<<<<<< HEAD
                values = v if isinstance(v, (list, set)) else [v]
                for value in values:
                    if value is not None and value is not False:
                        yield '--%s' % k
                        if not isinstance(value, bool):
                            yield to_unicode(value)
=======

                # None or False arguments are ignored
                # v needs to be explicitly False, not falsy, eg. 0 is an acceptable value
                if v is None or v is False:
                    continue

                # we need special handling for 'with' since it is a reserved
                # keyword in Python, so we call it 'decospecs' in click args
                if k == "decospecs":
                    k = "with"
                k = k.replace("_", "-")
                v = v if isinstance(v, (list, tuple, set)) else [v]
                for value in v:
                    yield "--%s" % k
                    if not isinstance(value, bool):
                        yield to_unicode(value)
>>>>>>> 0a1330cb

        args = list(self.entrypoint)
        args.extend(_options(self.top_level_options))
        args.extend(self.commands)
        args.extend(self.command_args)
        args.extend(_options(self.command_options))
        return args

    def get_env(self):
        return self.env

    def __str__(self):
        return " ".join(self.get_args())


class Worker(object):
    def __init__(self, task, max_logs_size):

        self.task = task
        self._proc = self._launch()

        if task.retries > task.user_code_retries:
            self.task.log(
                "Task fallback is starting to handle the failure.",
                system_msg=True,
                pid=self._proc.pid,
            )
        elif not task.is_cloned:
            suffix = " (retry)." if task.retries else "."
            self.task.log(
                "Task is starting" + suffix, system_msg=True, pid=self._proc.pid
            )

        self._stdout = TruncatedBuffer("stdout", max_logs_size)
        self._stderr = TruncatedBuffer("stderr", max_logs_size)

        self._logs = {
            self._proc.stderr.fileno(): (self._proc.stderr, self._stderr),
            self._proc.stdout.fileno(): (self._proc.stdout, self._stdout),
        }

        self._encoding = sys.stdout.encoding or "UTF-8"
        self.killed = False  # Killed indicates that the task was forcibly killed
        # with SIGKILL by the master process.
        # A killed task is always considered cleaned
        self.cleaned = False  # A cleaned task is one that is shutting down and has been
        # noticed by the runtime and queried for its state (whether or
        # not is is properly shut down)

    def _launch(self):
        args = CLIArgs(self.task)
        env = dict(os.environ)

        if self.task.clone_run_id:
            args.command_options["clone-run-id"] = self.task.clone_run_id

        if self.task.is_cloned and self.task.clone_origin:
            args.command_options["clone-only"] = self.task.clone_origin
            # disabling atlas sidecar for cloned tasks due to perf reasons
            args.top_level_options["monitor"] = "nullSidecarMonitor"
        else:
            # decorators may modify the CLIArgs object in-place
            for deco in self.task.decos:
                deco.runtime_step_cli(
                    args,
                    self.task.retries,
                    self.task.user_code_retries,
                    self.task.ubf_context,
                )
        env.update(args.get_env())
        env["PYTHONUNBUFFERED"] = "x"
        # NOTE bufsize=1 below enables line buffering which is required
        # by read_logline() below that relies on readline() not blocking
        # print('running', args)
        cmdline = args.get_args()
        debug.subcommand_exec(cmdline)
        return subprocess.Popen(
            cmdline,
            env=env,
            bufsize=1,
            stdin=subprocess.PIPE,
            stderr=subprocess.PIPE,
            stdout=subprocess.PIPE,
        )

    def emit_log(self, msg, buf, system_msg=False):
        if mflog.is_structured(msg):
            res = mflog.parse(msg)
            if res:
                # parsing successful
                plain = res.msg
                timestamp = res.utc_tstamp
                if res.should_persist:
                    # in special circumstances we may receive structured
                    # loglines that haven't been properly persisted upstream.
                    # This is the case e.g. if a task crashes in an external
                    # system and we retrieve the remaining logs after the crash.
                    # Those lines are marked with a special tag, should_persist,
                    # which we process here
                    buf.write(mflog.unset_should_persist(msg))
            else:
                # parsing failed, corrupted logline. Print it as-is
                timestamp = datetime.utcnow()
                plain = msg
        else:
            # If the line isn't formatted with mflog already, we format it here.
            plain = msg
            timestamp = datetime.utcnow()
            # store unformatted loglines in the buffer that will be
            # persisted, assuming that all previously formatted loglines have
            # been already persisted at the source.
            buf.write(mflog_msg(msg, now=timestamp), system_msg=system_msg)
        text = plain.strip().decode(self._encoding, errors="replace")
        self.task.log(
            text,
            pid=self._proc.pid,
            timestamp=mflog.utc_to_local(timestamp),
            system_msg=system_msg,
        )

    def read_logline(self, fd):
        fileobj, buf = self._logs[fd]
        # readline() below should never block thanks to polling and
        # line buffering. If it does, things will deadlock
        line = fileobj.readline()
        if line:
            self.emit_log(line, buf)
            return True
        else:
            return False

    def fds(self):
        return (self._proc.stderr.fileno(), self._proc.stdout.fileno())

    def clean(self):
        if self.killed:
            return True
        if not self.cleaned:
            for fileobj, buf in self._logs.values():
                msg = b"[KILLED BY ORCHESTRATOR]\n"
                self.emit_log(msg, buf, system_msg=True)
            self.cleaned = True
        return self._proc.poll() is not None

    def kill(self):
        if not self.killed:
            try:
                self._proc.kill()
            except:
                pass
            self.cleaned = True
            self.killed = True

    def terminate(self):
        # this shouldn't block, since terminate() is called only
        # after the poller has decided that the worker is dead
        returncode = self._proc.wait()

        # consume all remaining loglines
        # we set the file descriptor to be non-blocking, since
        # the pipe may stay active due to subprocesses launched by
        # the worker, e.g. sidecars, so we can't rely on EOF. We try to
        # read just what's available in the pipe buffer
        for fileobj, buf in self._logs.values():
            fileno = fileobj.fileno()
            fcntl.fcntl(fileno, fcntl.F_SETFL, os.O_NONBLOCK)
            try:
                while self.read_logline(fileno):
                    pass
            except:
                # ignore "resource temporarily unavailable" etc. errors
                # caused due to non-blocking. Draining is done on a
                # best-effort basis.
                pass

        # Return early if the task is cloned since we don't want to
        # perform any log collection.
        if not self.task.is_cloned:
            self.task.save_metadata(
                "runtime",
                {
                    "return_code": returncode,
                    "killed": self.killed,
                    "success": returncode == 0,
                },
            )
            if returncode:
                if not self.killed:
                    if returncode == -11:
                        self.emit_log(
                            b"Task failed with a segmentation fault.",
                            self._stderr,
                            system_msg=True,
                        )
                    else:
                        self.emit_log(b"Task failed.", self._stderr, system_msg=True)
            else:
                num = self.task.results["_foreach_num_splits"]
                if num:
                    self.task.log(
                        "Foreach yields %d child steps." % num,
                        system_msg=True,
                        pid=self._proc.pid,
                    )
                self.task.log(
                    "Task finished successfully.", system_msg=True, pid=self._proc.pid
                )
            self.task.save_logs(
                {
                    "stdout": self._stdout.get_buffer(),
                    "stderr": self._stderr.get_buffer(),
                }
            )

        return returncode

    def __str__(self):
        return "Worker[%d]: %s" % (self._proc.pid, self.task.path)<|MERGE_RESOLUTION|>--- conflicted
+++ resolved
@@ -931,14 +931,6 @@
         # TODO: Make one with dict_to_cli_options; see cli_args.py for more detail
         def _options(mapping):
             for k, v in mapping.items():
-<<<<<<< HEAD
-                values = v if isinstance(v, (list, set)) else [v]
-                for value in values:
-                    if value is not None and value is not False:
-                        yield '--%s' % k
-                        if not isinstance(value, bool):
-                            yield to_unicode(value)
-=======
 
                 # None or False arguments are ignored
                 # v needs to be explicitly False, not falsy, eg. 0 is an acceptable value
@@ -955,7 +947,6 @@
                     yield "--%s" % k
                     if not isinstance(value, bool):
                         yield to_unicode(value)
->>>>>>> 0a1330cb
 
         args = list(self.entrypoint)
         args.extend(_options(self.top_level_options))
